--- conflicted
+++ resolved
@@ -196,45 +196,7 @@
 {
     auto args = input.inputs;
     auto url = args[0].ToString();
-<<<<<<< HEAD
     return HttpAuthParams::FromDuckDbSecrets(context, url);
-=======
-    
-    // First try to get auth from named parameters
-    auto auth_params = std::make_shared<HttpAuthParams>();
-    
-    // Check for auth and auth_type named parameters
-    auto auth_it = input.named_parameters.find("auth");
-    auto auth_type_it = input.named_parameters.find("auth_type");
-    
-    if (auth_it != input.named_parameters.end() && !auth_it->second.IsNull()) {
-        std::string auth_value = auth_it->second.ToString();
-        std::string auth_type_value = "BEARER"; // Default to BEARER if not specified
-        
-        if (auth_type_it != input.named_parameters.end() && !auth_type_it->second.IsNull()) {
-            auth_type_value = auth_type_it->second.ToString();
-        }
-        
-        if (auth_type_value == "BEARER") {
-            auth_params->bearer_token = auth_value;
-        } else if (auth_type_value == "BASIC") {
-            // For BASIC auth, expect format "username:password"
-            size_t colon_pos = auth_value.find(':');
-            if (colon_pos != std::string::npos) {
-                std::string username = auth_value.substr(0, colon_pos);
-                std::string password = auth_value.substr(colon_pos + 1);
-                auth_params->basic_credentials = std::make_tuple(username, password);
-            } else {
-                throw std::runtime_error("BASIC auth requires 'username:password' format");
-            }
-        }
-        
-        return auth_params;
-    }
-    
-    // Fall back to looking for secrets in DuckDB's secret manager
-    return std::make_shared<HttpAuthParams>(HttpAuthParams::FromDuckDbSecrets(context, url));
->>>>>>> 14c6f9e7
 }
 
 
