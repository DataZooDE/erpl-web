--- conflicted
+++ resolved
@@ -163,12 +163,8 @@
                            std::shared_ptr<HttpAuthParams> auth_params, 
                            const std::string &ignore_pattern)
     : duckdb::Catalog(db), 
-<<<<<<< HEAD
       service_client(std::make_shared<HttpClient>(), HttpUrl(url), auth_params),
       ignore_pattern(ignore_pattern)
-{ }
-=======
-      service_client(std::make_shared<HttpClient>(), HttpUrl(url))
 { 
     // Initialize the main schema
     duckdb::CreateSchemaInfo schema_info;
@@ -180,7 +176,6 @@
 {
     // Cleanup if needed
 }
->>>>>>> 14c6f9e7
     
 std::string ODataCatalog::GetCatalogType()
 {
